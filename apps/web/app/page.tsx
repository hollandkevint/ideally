--- conflicted
+++ resolved
@@ -4,17 +4,13 @@
 import { useRouter } from 'next/navigation'
 import { useEffect, useState } from 'react'
 import { Button } from '@/components/ui/button'
-import { Card, CardContent, CardHeader, CardTitle, CardDescription } from '@/components/ui/card'
-import { Lightbulb, Target, FileText, Menu, X } from 'lucide-react'
+import { Card, CardContent } from '@/components/ui/card'
+import { Badge } from '@/components/ui/badge'
 
 export default function Home() {
   const { user, loading } = useAuth()
   const router = useRouter()
-<<<<<<< HEAD
-  const [mobileMenuOpen, setMobileMenuOpen] = useState(false)
-=======
   const [checkoutLoading, setCheckoutLoading] = useState(false)
->>>>>>> 8892a086
 
   useEffect(() => {
     if (!loading && user) {
@@ -49,106 +45,16 @@
 
   if (loading) {
     return (
-      <div className="min-h-screen flex items-center justify-center bg-background">
+      <div className="min-h-screen flex items-center justify-center">
         <div className="text-center">
           <div className="loading-shimmer h-8 w-48 rounded mb-4"></div>
-          <p className="text-muted">Loading ThinkHaven...</p>
+          <p className="text-secondary">Loading ThinkHaven...</p>
         </div>
       </div>
     )
   }
 
   return (
-<<<<<<< HEAD
-    <div className="min-h-screen bg-background">
-      {/* Sticky Navigation */}
-      <nav className="sticky top-0 z-50 bg-background border-b border-border">
-        <div className="max-w-[var(--container-landing)] mx-auto px-6">
-          <div className="flex items-center justify-between h-16">
-            {/* Logo */}
-            <div className="font-bold text-xl text-foreground">
-              ThinkHaven
-            </div>
-
-            {/* Desktop Navigation Links */}
-            <div className="hidden md:flex items-center gap-8">
-              <a href="#features" className="text-muted hover:text-foreground transition-colors">
-                Features
-              </a>
-              <a href="#product" className="text-muted hover:text-foreground transition-colors">
-                Product
-              </a>
-              <a href="/demo" className="text-muted hover:text-foreground transition-colors">
-                Demo
-              </a>
-            </div>
-
-            {/* Desktop CTAs */}
-            <div className="hidden md:flex items-center gap-3">
-              <Button
-                variant="ghost"
-                onClick={() => router.push('/login')}
-              >
-                Log in
-              </Button>
-              <Button
-                onClick={() => router.push('/signup')}
-              >
-                Get started
-              </Button>
-            </div>
-
-            {/* Mobile Menu Button */}
-            <button
-              className="md:hidden p-2"
-              onClick={() => setMobileMenuOpen(!mobileMenuOpen)}
-              aria-label="Toggle menu"
-            >
-              {mobileMenuOpen ? <X size={24} /> : <Menu size={24} />}
-            </button>
-          </div>
-
-          {/* Mobile Menu */}
-          {mobileMenuOpen && (
-            <div className="md:hidden py-4 border-t border-border">
-              <div className="flex flex-col gap-4">
-                <a
-                  href="#features"
-                  className="text-muted hover:text-foreground transition-colors py-2"
-                  onClick={() => setMobileMenuOpen(false)}
-                >
-                  Features
-                </a>
-                <a
-                  href="#product"
-                  className="text-muted hover:text-foreground transition-colors py-2"
-                  onClick={() => setMobileMenuOpen(false)}
-                >
-                  Product
-                </a>
-                <a
-                  href="/demo"
-                  className="text-muted hover:text-foreground transition-colors py-2"
-                  onClick={() => setMobileMenuOpen(false)}
-                >
-                  Demo
-                </a>
-                <div className="flex flex-col gap-2 pt-4 border-t border-border">
-                  <Button
-                    variant="ghost"
-                    onClick={() => router.push('/login')}
-                    className="w-full"
-                  >
-                    Log in
-                  </Button>
-                  <Button
-                    onClick={() => router.push('/signup')}
-                    className="w-full"
-                  >
-                    Get started
-                  </Button>
-                </div>
-=======
     <div className="min-h-screen bg-gradient-to-br from-blue-50 to-indigo-100">
       {/* Hero Section - Idea Validation Hook */}
       <div className="container mx-auto px-4 py-16">
@@ -206,45 +112,8 @@
                 <p className="text-gray-600">
                   Problem clarity, target market, competition, differentiation, business model - the questions that matter.
                 </p>
->>>>>>> 8892a086
-              </div>
-            </div>
-          )}
-        </div>
-      </nav>
-
-<<<<<<< HEAD
-      {/* Hero Section */}
-      <section className="py-24 md:py-32">
-        <div className="max-w-[var(--container-landing)] mx-auto px-6">
-          <div className="grid md:grid-cols-2 gap-12 items-center">
-            {/* Left: Text Content */}
-            <div>
-              <h1 className="text-[2.75rem] md:text-[3.5rem] font-bold text-foreground leading-tight mb-6">
-                Think strategically.
-                <br />
-                Build with clarity.
-              </h1>
-              <p className="text-lg md:text-xl text-muted mb-8 leading-relaxed">
-                ThinkHaven helps product leaders transform ideas into actionable strategies using AI-powered analysis and the proven BMad Method framework.
-              </p>
-              <div className="flex flex-col sm:flex-row gap-4">
-                <Button
-                  size="lg"
-                  onClick={() => router.push('/signup')}
-                  className="text-base"
-                >
-                  Get started free
-                </Button>
-                <Button
-                  size="lg"
-                  variant="outline"
-                  onClick={() => router.push('/demo')}
-                  className="text-base"
-                >
-                  See how it works
-                </Button>
-=======
+              </div>
+
               <div className="text-left">
                 <div className="w-16 h-16 bg-green-100 rounded-xl flex items-center justify-center mb-4 mx-auto md:mx-0">
                   <span className="text-3xl">📋</span>
@@ -253,19 +122,8 @@
                 <p className="text-gray-600">
                   Clear verdict: Build it, Pivot, or Kill it - with specific scores and reasoning you can share with co-founders.
                 </p>
->>>>>>> 8892a086
-              </div>
-            </div>
-
-<<<<<<< HEAD
-            {/* Right: Visual Placeholder */}
-            <div className="hidden md:block">
-              <div className="bg-surface border border-border rounded-xl p-8 aspect-square flex items-center justify-center">
-                <div className="text-center text-muted">
-                  <Lightbulb size={64} className="mx-auto mb-4 opacity-50" />
-                  <p className="text-sm">Product mockup placeholder</p>
-                </div>
-=======
+              </div>
+
               <div className="text-left">
                 <div className="w-16 h-16 bg-purple-100 rounded-xl flex items-center justify-center mb-4 mx-auto md:mx-0">
                   <span className="text-3xl">📄</span>
@@ -274,147 +132,127 @@
                 <p className="text-gray-600">
                   Export your validation report to share with advisors, investors, or your team.
                 </p>
->>>>>>> 8892a086
-              </div>
-            </div>
-          </div>
-        </div>
-      </section>
-
-      {/* Social Proof Bar */}
-      <section className="py-12 bg-surface border-y border-border">
-        <div className="max-w-[var(--container-landing)] mx-auto px-6">
-          <div className="text-center">
-            <p className="text-sm text-muted mb-8">
-              Trusted by strategic thinkers at innovative companies
-            </p>
-            <div className="flex flex-wrap justify-center items-center gap-12 opacity-50">
-              {/* Placeholder for company logos */}
-              <div className="text-muted font-semibold text-lg">Company 1</div>
-              <div className="text-muted font-semibold text-lg">Company 2</div>
-              <div className="text-muted font-semibold text-lg">Company 3</div>
-              <div className="text-muted font-semibold text-lg">Company 4</div>
-            </div>
-          </div>
-        </div>
-      </section>
-
-      {/* Feature Cards */}
-      <section id="features" className="py-24 md:py-32">
-        <div className="max-w-[var(--container-landing)] mx-auto px-6">
-          <div className="text-center mb-16">
-            <h2 className="text-3xl md:text-4xl font-bold text-foreground mb-4">
-              Strategic thinking made systematic
+              </div>
+            </div>
+          </div>
+        </div>
+      </div>
+
+      {/* Creator Credibility Section */}
+      <div className="bg-white py-16">
+        <div className="container mx-auto px-4">
+          <div className="max-w-4xl mx-auto">
+            <div className="grid md:grid-cols-2 gap-12 items-center">
+              {/* Photo placeholder */}
+              <div className="order-2 md:order-1">
+                <div className="bg-gray-200 rounded-2xl h-80 flex items-center justify-center">
+                  <span className="text-gray-400 text-lg">Kevin Holland Photo</span>
+                </div>
+              </div>
+
+              {/* Bio */}
+              <div className="order-1 md:order-2">
+                <h2 className="text-3xl font-bold text-gray-900 mb-4">
+                  Created by Kevin Holland
+                </h2>
+                <p className="text-lg text-gray-700 mb-4">
+                  <strong>Clinical Informatics Lead</strong> with 15+ years transforming healthcare data chaos into strategic clarity.
+                </p>
+                <ul className="space-y-3 text-gray-700 mb-6">
+                  <li className="flex items-start">
+                    <span className="text-green-600 mr-2">✓</span>
+                    <span>Built data products used by millions of patients</span>
+                  </li>
+                  <li className="flex items-start">
+                    <span className="text-green-600 mr-2">✓</span>
+                    <span>Developed bMAD Method for systematic strategic analysis</span>
+                  </li>
+                  <li className="flex items-start">
+                    <span className="text-green-600 mr-2">✓</span>
+                    <span>Former Hopkins Medicine & SF Health Network</span>
+                  </li>
+                  <li className="flex items-start">
+                    <span className="text-green-600 mr-2">✓</span>
+                    <span>Now helping strategic thinkers escape guesswork</span>
+                  </li>
+                </ul>
+
+                {/* Research Stats */}
+                <div className="bg-blue-50 border-l-4 border-blue-600 p-4 rounded">
+                  <p className="text-sm text-gray-600 mb-2">Research Finding</p>
+                  <p className="font-bold text-lg text-gray-900">
+                    73% of strategic decisions lack systematic frameworks
+                  </p>
+                  <p className="text-sm text-gray-600 mt-2">
+                    Based on analysis of 500+ business strategy documents
+                  </p>
+                </div>
+              </div>
+            </div>
+          </div>
+        </div>
+      </div>
+
+      {/* Social Proof Section */}
+      <div className="bg-gray-50 py-16">
+        <div className="container mx-auto px-4">
+          <div className="max-w-4xl mx-auto">
+            <h2 className="text-3xl font-bold text-center text-gray-900 mb-12">
+              What Strategic Thinkers Are Saying
             </h2>
-            <p className="text-lg text-muted max-w-2xl mx-auto">
-              From initial concept to detailed execution plan, ThinkHaven guides you through every step with AI-powered insights.
-            </p>
-          </div>
-
-          <div className="grid md:grid-cols-2 lg:grid-cols-3 gap-6">
-            {/* Feature 1: AI-Guided Analysis */}
-            <Card className="transition-all hover:shadow-md">
-              <CardHeader>
-                <div className="w-12 h-12 bg-primary/10 rounded-lg flex items-center justify-center mb-4">
-                  <Lightbulb className="text-primary" size={24} />
-                </div>
-                <CardTitle className="text-xl">AI-Guided Analysis</CardTitle>
-                <CardDescription className="text-base">
-                  Mary AI walks you through structured frameworks, asking the right questions to uncover strategic insights you might have missed.
-                </CardDescription>
-              </CardHeader>
-            </Card>
-
-            {/* Feature 2: BMad Method Framework */}
-            <Card className="transition-all hover:shadow-md">
-              <CardHeader>
-                <div className="w-12 h-12 bg-primary/10 rounded-lg flex items-center justify-center mb-4">
-                  <Target className="text-primary" size={24} />
-                </div>
-                <CardTitle className="text-xl">BMad Method Framework</CardTitle>
-                <CardDescription className="text-base">
-                  Proven systematic approach to strategic thinking. Transform gut feelings into evidence-based decisions with clear documentation.
-                </CardDescription>
-              </CardHeader>
-            </Card>
-
-            {/* Feature 3: Professional Documents */}
-            <Card className="transition-all hover:shadow-md">
-              <CardHeader>
-                <div className="w-12 h-12 bg-primary/10 rounded-lg flex items-center justify-center mb-4">
-                  <FileText className="text-primary" size={24} />
-                </div>
-                <CardTitle className="text-xl">Professional Documents</CardTitle>
-                <CardDescription className="text-base">
-                  Export polished strategy documents, feature briefs, and lean canvas reports that stakeholders understand and executives approve.
-                </CardDescription>
-              </CardHeader>
-            </Card>
-          </div>
-        </div>
-      </section>
-
-      {/* Product Preview */}
-      <section id="product" className="py-24 md:py-32 bg-surface">
-        <div className="max-w-[var(--container-landing)] mx-auto px-6">
-          <div className="text-center mb-12">
-            <h2 className="text-3xl md:text-4xl font-bold text-foreground mb-4">
-              Your strategic workspace
-            </h2>
-            <p className="text-lg text-muted max-w-2xl mx-auto">
-              Dual-pane interface combines AI conversation with visual canvas for comprehensive strategy development.
-            </p>
-          </div>
-
-          {/* Product Screenshot/Demo */}
-          <div className="bg-background border border-border rounded-xl shadow-sm overflow-hidden max-w-[1000px] mx-auto">
-            <div className="aspect-video bg-surface flex items-center justify-center p-12">
-              <div className="text-center text-muted">
-                <div className="grid grid-cols-2 gap-4 max-w-2xl">
-                  <div className="bg-background border border-border rounded-lg p-8">
-                    <p className="text-sm font-semibold mb-2">AI Chat</p>
-                    <p className="text-xs">Strategic conversation with Mary AI</p>
+
+            <div className="grid md:grid-cols-2 gap-8 mb-12">
+              <Card>
+                <CardContent className="p-6">
+                  <div className="flex items-center mb-4">
+                    <div className="text-yellow-400 text-xl">★★★★★</div>
                   </div>
-                  <div className="bg-background border border-border rounded-lg p-8">
-                    <p className="text-sm font-semibold mb-2">Visual Canvas</p>
-                    <p className="text-xs">Interactive diagrams and frameworks</p>
+                  <p className="text-gray-700 mb-4 italic">
+                    "The assessment pinpointed exactly where my strategic thinking was weak. Within 2 weeks of using ThinkHaven, my recommendations started getting approved consistently."
+                  </p>
+                  <p className="text-gray-900 font-semibold">Sarah Chen</p>
+                  <p className="text-gray-600 text-sm">Senior Product Manager, Healthcare SaaS</p>
+                </CardContent>
+              </Card>
+
+              <Card>
+                <CardContent className="p-6">
+                  <div className="flex items-center mb-4">
+                    <div className="text-yellow-400 text-xl">★★★★★</div>
                   </div>
-                </div>
-              </div>
-            </div>
-          </div>
-        </div>
-      </section>
+                  <p className="text-gray-700 mb-4 italic">
+                    "I've tried other strategic frameworks, but bMAD Method is the first that felt systematic enough for someone with a technical background. Game changer."
+                  </p>
+                  <p className="text-gray-900 font-semibold">Marcus Rodriguez</p>
+                  <p className="text-gray-600 text-sm">Engineering Director, Biotech</p>
+                </CardContent>
+              </Card>
+            </div>
+
+            {/* Stats */}
+            <div className="grid grid-cols-2 md:grid-cols-4 gap-6 text-center">
+              <div>
+                <div className="text-4xl font-bold text-blue-600 mb-2">2,000+</div>
+                <div className="text-sm text-gray-600">Assessments Completed</div>
+              </div>
+              <div>
+                <div className="text-4xl font-bold text-green-600 mb-2">4.8/5</div>
+                <div className="text-sm text-gray-600">Average Rating</div>
+              </div>
+              <div>
+                <div className="text-4xl font-bold text-purple-600 mb-2">5 min</div>
+                <div className="text-sm text-gray-600">Average Completion</div>
+              </div>
+              <div>
+                <div className="text-4xl font-bold text-orange-600 mb-2">92%</div>
+                <div className="text-sm text-gray-600">Find It Valuable</div>
+              </div>
+            </div>
+          </div>
+        </div>
+      </div>
 
       {/* Final CTA Section */}
-<<<<<<< HEAD
-      <section className="py-24 md:py-32">
-        <div className="max-w-[var(--container-landing)] mx-auto px-6">
-          <div className="bg-foreground text-background rounded-2xl p-12 md:p-16 text-center">
-            <h2 className="text-3xl md:text-4xl font-bold mb-4">
-              Ready to think strategically?
-            </h2>
-            <p className="text-lg md:text-xl opacity-90 mb-8 max-w-2xl mx-auto">
-              Start your first strategic session for free. No credit card required.
-            </p>
-            <div className="flex flex-col sm:flex-row gap-4 justify-center">
-              <Button
-                size="lg"
-                variant="secondary"
-                onClick={() => router.push('/signup')}
-                className="text-base bg-background text-foreground hover:bg-background/90"
-              >
-                Get started free
-              </Button>
-              <Button
-                size="lg"
-                variant="outline"
-                onClick={() => router.push('/demo')}
-                className="text-base border-background/20 text-background hover:bg-background/10"
-              >
-                View demo
-              </Button>
-=======
       <div className="bg-gradient-to-r from-blue-600 to-indigo-600 py-20">
         <div className="container mx-auto px-4 text-center">
           <div className="max-w-3xl mx-auto">
@@ -445,39 +283,46 @@
               <p className="text-blue-100 text-sm">
                 Not ready to commit? <a href="/assessment" className="underline hover:text-white">Take the free 5-minute assessment first</a>
               </p>
->>>>>>> 8892a086
-            </div>
-          </div>
-        </div>
-      </section>
-
-      {/* Minimal Footer */}
-      <footer className="border-t border-border py-12">
-        <div className="max-w-[var(--container-landing)] mx-auto px-6">
-          <div className="flex flex-col md:flex-row justify-between items-center gap-6">
-            {/* Footer Links */}
-            <div className="flex flex-wrap justify-center md:justify-start gap-6 text-sm">
-              <a href="/demo" className="text-muted hover:text-foreground transition-colors">
-                Demo
-              </a>
-              <a href="#" className="text-muted hover:text-foreground transition-colors">
-                Privacy Policy
-              </a>
-              <a href="#" className="text-muted hover:text-foreground transition-colors">
-                Terms of Service
-              </a>
-              <a href="mailto:kevin@thinkhaven.co" className="text-muted hover:text-foreground transition-colors">
-                Contact
-              </a>
-            </div>
-
-            {/* Copyright */}
-            <div className="text-sm text-muted">
-              &copy; 2025 ThinkHaven. All rights reserved.
-            </div>
-          </div>
-        </div>
-      </footer>
+            </div>
+          </div>
+        </div>
+      </div>
+
+      {/* Footer */}
+      <div className="bg-gray-900 text-white py-12">
+        <div className="container mx-auto px-4">
+          <div className="grid md:grid-cols-4 gap-8">
+            <div className="md:col-span-2">
+              <h3 className="text-xl font-bold mb-4">ThinkHaven</h3>
+              <p className="text-gray-400 mb-4">
+                Transform strategic analysis from art into science with the bMAD Method
+              </p>
+              <div className="space-y-2">
+                <p className="text-sm text-gray-400">📧 kevin@thinkhaven.co</p>
+                <p className="text-sm text-gray-400">📍 San Francisco, CA</p>
+              </div>
+            </div>
+            <div>
+              <h4 className="font-semibold mb-4">Resources</h4>
+              <ul className="space-y-2 text-sm text-gray-400">
+                <li><a href="/assessment" className="hover:text-white transition-colors">Free Assessment</a></li>
+                <li><a href="/demo" className="hover:text-white transition-colors">Live Demo</a></li>
+                <li><span className="text-gray-500">Blog (Coming Soon)</span></li>
+              </ul>
+            </div>
+            <div>
+              <h4 className="font-semibold mb-4">Legal</h4>
+              <ul className="space-y-2 text-sm text-gray-400">
+                <li><span className="text-gray-500">Privacy Policy (Coming Soon)</span></li>
+                <li><span className="text-gray-500">Terms of Service (Coming Soon)</span></li>
+              </ul>
+            </div>
+          </div>
+          <div className="border-t border-gray-800 mt-8 pt-8 text-center text-gray-400 text-sm">
+            <p>&copy; 2025 ThinkHaven. All rights reserved.</p>
+          </div>
+        </div>
+      </div>
     </div>
   )
 }